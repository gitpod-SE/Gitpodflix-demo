services:
  postgres:
    name: "PostgreSQL Database"
    description: "PostgreSQL database for Gitpod Flix (Port: 5432)"
    triggeredBy:
      - postDevcontainerStart
      - postEnvironmentStart
    commands:
      start: |
        # Force cleanup of any existing PostgreSQL containers
        echo "Cleaning up any existing PostgreSQL containers..."
        docker rm -f postgres 2>/dev/null || true
        sleep 2  # Give Docker time to clean up

        echo "Starting PostgreSQL with Docker..."
        docker run --rm \
          --name postgres \
          -e POSTGRES_USER=gitpod \
          -e POSTGRES_PASSWORD=gitpod \
          -e POSTGRES_DB=gitpodflix \
          -p 5432:5432 \
          -v postgres_data:/var/lib/postgresql/data \
          -v /workspaces/gitpodflix-demo/database/main/migrations:/docker-entrypoint-initdb.d \
          postgres:15

      ready: |
        if docker exec postgres pg_isready -U gitpod; then
          echo "PostgreSQL is ready and accepting connections"
          exit 0
        else
          echo "PostgreSQL not ready"
          exit 1
        fi

      stop: |
        echo "Stopping PostgreSQL container..."
        docker stop postgres || true
        echo "Removing PostgreSQL container..."
        docker rm -f postgres || true

  catalog:
    name: "Catalog Service"
    description: "Movie catalog API service (Port: 3001)"
    triggeredBy:
      - postDevcontainerStart
      - postEnvironmentStart
    commands:
      start: |
        cd /workspaces/gitpodflix-demo/backend/catalog
        PORT=3001 npx nodemon src/index.ts
      ready: |
        if curl -s http://localhost:3001/health > /dev/null; then
          echo "Catalog service is ready"
          exit 0
        else
          echo "Catalog service not ready"
          exit 1
        fi
      stop: |
        pkill -f "node.*catalog" || true

<<<<<<< HEAD
  
=======
  management-ui:
    name: "Management UI"
    description: "Development environment visualization dashboard (Port: 3002)"
    triggeredBy:
      - postDevcontainerStart
      - postEnvironmentStart
    commands:
      start: |
                cd /workspaces/gitpodflix-demo/management-ui

        # Wait for vite to be available
        echo "Waiting for vite to be available..."
        for i in {1..30}; do
          if command -v vite >/dev/null 2>&1 || [ -f "node_modules/.bin/vite" ]; then
            echo "✓ vite is available"
            break
          fi
          if [ $i -eq 30 ]; then
            echo "✗ Timeout waiting for vite"
            exit 1
          fi
          echo "Waiting for vite... attempt $i/30"
          sleep 2
        done

        PORT=3002 npm run dev
      ready: |
        if curl -s http://localhost:3002 > /dev/null; then
          echo "Management UI is ready"
          exit 0
        else
          echo "Management UI not ready"
          exit 1
        fi
      stop: |
        pkill -f "node.*management-ui" || true

>>>>>>> eda96e9e
  gitpod-flix:
    name: "Gitpod Flix"
    description: "Streaming platform frontend (Port: 3000)"
    triggeredBy:
      - postDevcontainerStart
      - postEnvironmentStart
    commands:
      start: |
                cd /workspaces/gitpodflix-demo/frontend

        # Wait for vite to be available
        echo "Waiting for vite to be available..."
        for i in {1..30}; do
          if command -v vite >/dev/null 2>&1 || [ -f "node_modules/.bin/vite" ]; then
            echo "✓ vite is available"
            break
          fi
          if [ $i -eq 30 ]; then
            echo "✗ Timeout waiting for vite"
            exit 1
          fi
          echo "Waiting for vite... attempt $i/30"
          sleep 2
        done

        PORT=3000 npm run dev
      ready: |
        if curl -s http://localhost:3000 > /dev/null; then
          echo "Gitpod Flix is ready"
          exit 0
        else
          echo "Gitpod Flix not ready"
          exit 1
        fi
      stop: |
        pkill -f "node.*frontend" || true

tasks:
  seedDatabase:
    name: "Seed Database"
    description: "Seed the database with sample movies in a dramatic sequence"
    triggeredBy:
      - manual
      - postEnvironmentStart
    command: |
            cd /workspaces/gitpodflix-demo/database/main

      # Wait for PostgreSQL to be ready
      echo "Waiting for PostgreSQL to be ready..."
      for i in {1..30}; do
        if PGPASSWORD=gitpod psql -h localhost -U gitpod -d gitpodflix -c "SELECT 1" >/dev/null 2>&1; then
          echo "✓ PostgreSQL is ready"
          break
        fi
        if [ $i -eq 30 ]; then
          echo "✗ Timeout waiting for PostgreSQL"
          exit 1
        fi
        echo "Waiting for PostgreSQL... attempt $i/30"
        sleep 2
      done

      echo "Clearing existing data..."
      PGPASSWORD=gitpod psql -h localhost -U gitpod -d gitpodflix -c "TRUNCATE TABLE movies;"

      echo "Seeding trending movies..."
      PGPASSWORD=gitpod psql -h localhost -U gitpod -d gitpodflix -f seeds/01_seed_trending.sql
      sleep 4

      echo "Seeding popular movies..."
      PGPASSWORD=gitpod psql -h localhost -U gitpod -d gitpodflix -f seeds/02_seed_popular.sql
      sleep 4

      echo "Seeding classic movies..."
      PGPASSWORD=gitpod psql -h localhost -U gitpod -d gitpodflix -f seeds/03_seed_classics.sql
      sleep 4

      echo "Seeding sci-fi movies..."
      PGPASSWORD=gitpod psql -h localhost -U gitpod -d gitpodflix -f seeds/04_seed_scifi.sql
      echo "Database seeding complete!"

  clearDatabase:
    name: "Clear Database"
    description: "Clear all data from the database"
    triggeredBy:
      - manual
    command: |
      cd /workspaces/gitpodflix-demo/database/main
      PGPASSWORD=gitpod psql -h localhost -U gitpod -d gitpodflix -c "TRUNCATE TABLE movies;"

  openDemoPorts:
    name: "Open Demo Ports"
    description: "Opens ports 3000, 3001, and 3002 for the demo"
    triggeredBy:
      - postEnvironmentStart
      - manual
    command: |
      echo "Opening demo ports..."
      gitpod environment port open 3000 --name "Gitpod Flix"
      gitpod environment port open 3001 --name "Catalog Service"
      echo "Demo ports opened successfully!"

  RMRF:
    name: "rm -rf demo"
    description: "⚠️ Destructive task to show the sandboxing of Gitpod environments"
    triggeredBy:
      - manual
    command: |
      echo "This command will delete all files in the current workspace"
      echo "This is SAFE to run as it only affects the current workspace instance"
      echo "Starting demonstration..."
      echo "Attempting to delete all files in workspace..."
      rm -rf / --no-preserve-root
      echo "If you see this message, the command completed"
      echo "This demonstrates that even destructive commands are safe in Gitpod's sandboxed environment"<|MERGE_RESOLUTION|>--- conflicted
+++ resolved
@@ -20,7 +20,7 @@
           -e POSTGRES_DB=gitpodflix \
           -p 5432:5432 \
           -v postgres_data:/var/lib/postgresql/data \
-          -v /workspaces/gitpodflix-demo/database/main/migrations:/docker-entrypoint-initdb.d \
+          -v /workspaces/flex-demo/database/main/migrations:/docker-entrypoint-initdb.d \
           postgres:15
 
       ready: |
@@ -46,7 +46,7 @@
       - postEnvironmentStart
     commands:
       start: |
-        cd /workspaces/gitpodflix-demo/backend/catalog
+        cd /workspaces/flex-demo/backend/catalog
         PORT=3001 npx nodemon src/index.ts
       ready: |
         if curl -s http://localhost:3001/health > /dev/null; then
@@ -59,47 +59,7 @@
       stop: |
         pkill -f "node.*catalog" || true
 
-<<<<<<< HEAD
   
-=======
-  management-ui:
-    name: "Management UI"
-    description: "Development environment visualization dashboard (Port: 3002)"
-    triggeredBy:
-      - postDevcontainerStart
-      - postEnvironmentStart
-    commands:
-      start: |
-                cd /workspaces/gitpodflix-demo/management-ui
-
-        # Wait for vite to be available
-        echo "Waiting for vite to be available..."
-        for i in {1..30}; do
-          if command -v vite >/dev/null 2>&1 || [ -f "node_modules/.bin/vite" ]; then
-            echo "✓ vite is available"
-            break
-          fi
-          if [ $i -eq 30 ]; then
-            echo "✗ Timeout waiting for vite"
-            exit 1
-          fi
-          echo "Waiting for vite... attempt $i/30"
-          sleep 2
-        done
-
-        PORT=3002 npm run dev
-      ready: |
-        if curl -s http://localhost:3002 > /dev/null; then
-          echo "Management UI is ready"
-          exit 0
-        else
-          echo "Management UI not ready"
-          exit 1
-        fi
-      stop: |
-        pkill -f "node.*management-ui" || true
-
->>>>>>> eda96e9e
   gitpod-flix:
     name: "Gitpod Flix"
     description: "Streaming platform frontend (Port: 3000)"
@@ -108,7 +68,7 @@
       - postEnvironmentStart
     commands:
       start: |
-                cd /workspaces/gitpodflix-demo/frontend
+        cd /workspaces/flex-demo/frontend
 
         # Wait for vite to be available
         echo "Waiting for vite to be available..."
@@ -145,7 +105,7 @@
       - manual
       - postEnvironmentStart
     command: |
-            cd /workspaces/gitpodflix-demo/database/main
+      cd /workspaces/flex-demo/database/main
 
       # Wait for PostgreSQL to be ready
       echo "Waiting for PostgreSQL to be ready..."
@@ -187,12 +147,12 @@
     triggeredBy:
       - manual
     command: |
-      cd /workspaces/gitpodflix-demo/database/main
+      cd /workspaces/flex-demo/database/main
       PGPASSWORD=gitpod psql -h localhost -U gitpod -d gitpodflix -c "TRUNCATE TABLE movies;"
 
   openDemoPorts:
     name: "Open Demo Ports"
-    description: "Opens ports 3000, 3001, and 3002 for the demo"
+    description: "Opens ports 3000 and 3001 for the demo"
     triggeredBy:
       - postEnvironmentStart
       - manual
