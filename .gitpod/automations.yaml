services:
  postgres:
    name: "PostgreSQL Database"
    description: "PostgreSQL database for Gitpod Flix"
    triggeredBy:
      - postDevcontainerStart
    commands:
      start: |
<<<<<<< HEAD
        sudo apt-get update && sudo apt-get install -y postgresql-client

        # Force cleanup of any existing PostgreSQL containers
        echo "Cleaning up any existing PostgreSQL containers..."
        docker rm -f postgres 2>/dev/null || true
        sleep 2  # Give Docker time to clean up
=======
        # Install PostgreSQL client tools
        sudo apt-get update && sudo apt-get install -y postgresql-client

        # Check if PostgreSQL is already running
        if pg_isready -h localhost -p 5432 > /dev/null 2>&1; then
          echo "PostgreSQL is already running"
          exit 0
        fi
>>>>>>> e3fdc907

        echo "Starting PostgreSQL with Docker..."
        docker run --rm -d \
          --name postgres \
          -e POSTGRES_USER=gitpod \
          -e POSTGRES_PASSWORD=gitpod \
          -e POSTGRES_DB=gitpodflix \
          -p 5432:5432 \
          -v postgres_data:/var/lib/postgresql/data \
          -v /workspaces/flex-demo/database/main/migrations:/docker-entrypoint-initdb.d \
          postgres:15

        # Keep the service running and monitor the container
        while true; do
          if ! docker ps | grep -q postgres; then
            echo "PostgreSQL container stopped unexpectedly"
            exit 1
          fi
          sleep 5
        done
      ready: |
        if ! command -v pg_isready &> /dev/null; then
          sudo apt-get update && sudo apt-get install -y postgresql-client
        fi
        if pg_isready -h localhost -p 5432 -U gitpod; then
          echo "PostgreSQL is ready and accepting connections"
          exit 0
        else
          echo "PostgreSQL not ready"
          exit 1
        fi
      stop: |
        docker stop postgres || true
        docker rm postgres || true

  catalog:
    name: "Catalog Service"
    description: "Movie catalog API service"
    triggeredBy:
      - postDevcontainerStart
    commands:
      start: |
        cd /workspaces/flex-demo/backend/catalog
        npm run dev
      ready: |
        curl -s http://localhost:3001/health || echo "Catalog service not ready"
      stop: |
        pkill -f "node.*catalog" || true

  management-ui:
    name: "Management UI"
    description: "Development environment visualization dashboard"
    triggeredBy:
      - postEnvironmentStart
    commands:
      start: |
        npm install
        PORT=3001 npm run dev
      ready: |
        curl -s http://localhost:3001 || echo "Management UI not ready"
      stop: |
        pkill -f "node.*management-ui" || true

  gitpod-flix:
    name: "Gitpod Flix"
    description: "Streaming platform frontend"
    triggeredBy:
      - postEnvironmentStart
    commands:
      start: |
<<<<<<< HEAD
        cd /workspaces/flex-demo/frontend
        if [ ! -d "/workspaces/flex-demo/frontend" ]; then
          echo "Error: Frontend directory not found"
          exit 1
        fi
=======
>>>>>>> e3fdc907
        npm install
        PORT=3000 npm run dev
      ready: |
        curl -s http://localhost:3000 || echo "Gitpod Flix not ready"
      stop: |
        pkill -f "node.*frontend" || true

tasks:
  installDependencies:
    name: "Install Dependencies"
    description: "Install all project dependencies"
    triggeredBy:
      - postDevcontainerStart
    command: |
      echo "Installing management UI dependencies..."
      cd /workspaces/flex-demo/management-ui && npm install
      echo "Installing Gitpod Flix dependencies..."
      cd /workspaces/flex-demo/frontend && npm install
      echo "Installing catalog service dependencies..."
      cd /workspaces/flex-demo/backend/catalog && npm install

  seedDatabase:
    name: "Seed Database"
    description: "Seed the database with sample movies"
    triggeredBy:
      - manual
    command: |
      cd /workspaces/flex-demo/database/main
      psql -h localhost -U gitpod -d gitpodflix -f seeds/seed_movies.sql

  clearDatabase:
    name: "Clear Database"
    description: "Clear all data from the database"
    triggeredBy:
      - manual
    command: |
      # Wait for PostgreSQL with timeout
      timeout=30
      while [ $timeout -gt 0 ] && ! pg_isready -h localhost -p 5432 -U gitpod; do
        echo "Waiting for PostgreSQL... ($timeout seconds remaining)"
        sleep 1
        timeout=$((timeout-1))
      done
      if [ $timeout -eq 0 ]; then
        echo "Error: PostgreSQL connection timed out"
        exit 1
      fi
      echo "Clearing database..."
      psql -h localhost -U gitpod -d gitpodflix -c "TRUNCATE TABLE movies;"

  # runTests:
  #   name: "Run Tests"
  #   description: "Run all test suites"
  #   triggeredBy:
  #     - manual
  #   command: |
  #     echo "Running management UI tests..."
  #     cd /workspaces/flex-demo/management-ui && npm test
  #     echo "Running Gitpod Flix tests..."
  #     cd /workspaces/flex-demo/frontend && npm test
  #     echo "Running catalog service tests..."
  #     cd /workspaces/flex-demo/backend/catalog && npm test

  # lint:
  #   name: "Run Linters"
  #   description: "Run all linters"
  #   triggeredBy:
  #     - manual
  #   command: |
  #     echo "Linting frontend..."
  #     cd /workspaces/flex-demo/frontend && npm run lint
  #     echo "Linting backend..."
  #     cd /workspaces/flex-demo/services/backend && npm run lint
  #     echo "Linting database service..."
  #     cd /workspaces/flex-demo/services/database && npm run lint

  # build:
  #   name: "Build All"
  #   description: "Build all services"
  #   triggeredBy:
  #     - manual
  #   command: |
  #     echo "Building frontend..."
  #     cd /workspaces/flex-demo/frontend && npm run build
  #     echo "Building backend..."
  #     cd /workspaces/flex-demo/services/backend && npm run build
  #     echo "Building database service..."
  #     cd /workspaces/flex-demo/services/database && npm run build<|MERGE_RESOLUTION|>--- conflicted
+++ resolved
@@ -6,23 +6,12 @@
       - postDevcontainerStart
     commands:
       start: |
-<<<<<<< HEAD
         sudo apt-get update && sudo apt-get install -y postgresql-client
 
         # Force cleanup of any existing PostgreSQL containers
         echo "Cleaning up any existing PostgreSQL containers..."
         docker rm -f postgres 2>/dev/null || true
         sleep 2  # Give Docker time to clean up
-=======
-        # Install PostgreSQL client tools
-        sudo apt-get update && sudo apt-get install -y postgresql-client
-
-        # Check if PostgreSQL is already running
-        if pg_isready -h localhost -p 5432 > /dev/null 2>&1; then
-          echo "PostgreSQL is already running"
-          exit 0
-        fi
->>>>>>> e3fdc907
 
         echo "Starting PostgreSQL with Docker..."
         docker run --rm -d \
@@ -93,14 +82,11 @@
       - postEnvironmentStart
     commands:
       start: |
-<<<<<<< HEAD
         cd /workspaces/flex-demo/frontend
         if [ ! -d "/workspaces/flex-demo/frontend" ]; then
           echo "Error: Frontend directory not found"
           exit 1
         fi
-=======
->>>>>>> e3fdc907
         npm install
         PORT=3000 npm run dev
       ready: |
