services:
  postgres:
    name: "PostgreSQL Database"
    description: "PostgreSQL database for Gitpod Flix (Port: 5432)"
    triggeredBy:
      - postDevcontainerStart
      - postEnvironmentStart
    commands:
      start: |
        # Force cleanup of any existing PostgreSQL containers
        echo "Cleaning up any existing PostgreSQL containers..."
        docker rm -f postgres 2>/dev/null || true
        sleep 2  # Give Docker time to clean up

        echo "Starting PostgreSQL with Docker..."
        docker run --rm \
          --name postgres \
          -e POSTGRES_USER=gitpod \
          -e POSTGRES_PASSWORD=gitpod \
          -e POSTGRES_DB=gitpodflix \
          -p 5432:5432 \
          -v postgres_data:/var/lib/postgresql/data \
          -v /workspaces/gitpodflix-demo/database/main/migrations:/docker-entrypoint-initdb.d \
          postgres:15

      ready: |
        if docker exec postgres pg_isready -U gitpod; then
          echo "PostgreSQL is ready and accepting connections"
          exit 0
        else
          echo "PostgreSQL not ready"
          exit 1
        fi

      stop: |
        echo "Stopping PostgreSQL container..."
        docker stop postgres || true
        echo "Removing PostgreSQL container..."
        docker rm -f postgres || true

  catalog:
    name: "Catalog Service"
    description: "Movie catalog API service (Port: 3001)"
    triggeredBy:
      - postDevcontainerStart
      - postEnvironmentStart
    commands:
      start: |
        cd /workspaces/gitpodflix-demo/backend/catalog
        PORT=3001 npx nodemon src/index.ts
      ready: |
        if curl -s http://localhost:3001/health > /dev/null; then
          echo "Catalog service is ready"
          exit 0
        else
          echo "Catalog service not ready"
          exit 1
        fi
      stop: |
        pkill -f "node.*catalog" || true

<<<<<<< HEAD
=======
  management-ui:
    name: "Management UI"
    description: "Development environment visualization dashboard (Port: 3002)"
    triggeredBy:
      - postDevcontainerStart
      - postEnvironmentStart
    commands:
      start: |
        cd /workspaces/gitpodflix-demo/management-ui

        # Wait for vite to be available
        echo "Waiting for vite to be available..."
        for i in {1..30}; do
          if command -v vite >/dev/null 2>&1 || [ -f "node_modules/.bin/vite" ]; then
            echo "✓ vite is available"
            break
          fi
          if [ $i -eq 30 ]; then
            echo "✗ Timeout waiting for vite"
            exit 1
          fi
          echo "Waiting for vite... attempt $i/30"
          sleep 2
        done

        PORT=3002 npm run dev
      ready: |
        if curl -s http://localhost:3002 > /dev/null; then
          echo "Management UI is ready"
          exit 0
        else
          echo "Management UI not ready"
          exit 1
        fi
      stop: |
        pkill -f "node.*management-ui" || true

>>>>>>> f2b8a9d6
  gitpod-flix:
    name: "Gitpod Flix"
    description: "Streaming platform frontend (Port: 3000)"
    triggeredBy:
      - postDevcontainerStart
      - postEnvironmentStart
    commands:
      start: |
        cd /workspaces/gitpodflix-demo/frontend

        # Wait for vite to be available
        echo "Waiting for vite to be available..."
        for i in {1..30}; do
          if command -v vite >/dev/null 2>&1 || [ -f "node_modules/.bin/vite" ]; then
            echo "✓ vite is available"
            break
          fi
          if [ $i -eq 30 ]; then
            echo "✗ Timeout waiting for vite"
            exit 1
          fi
          echo "Waiting for vite... attempt $i/30"
          sleep 2
        done

        PORT=3000 npm run dev
      ready: |
        if curl -s http://localhost:3000 > /dev/null; then
          echo "Gitpod Flix is ready"
          exit 0
        else
          echo "Gitpod Flix not ready"
          exit 1
        fi
      stop: |
        pkill -f "node.*frontend" || true

tasks:
  seedDatabase:
    name: "Seed Database"
    description: "Seed the database with sample movies in a dramatic sequence"
    triggeredBy:
      - manual
      - postEnvironmentStart
    command: |
      cd /workspaces/gitpodflix-demo/database/main

      # Wait for PostgreSQL to be ready
      echo "Waiting for PostgreSQL to be ready..."
      for i in {1..30}; do
        if PGPASSWORD=gitpod psql -h localhost -U gitpod -d gitpodflix -c "SELECT 1" >/dev/null 2>&1; then
          echo "✓ PostgreSQL is ready"
          break
        fi
        if [ $i -eq 30 ]; then
          echo "✗ Timeout waiting for PostgreSQL"
          exit 1
        fi
        echo "Waiting for PostgreSQL... attempt $i/30"
        sleep 2
      done

      echo "Clearing existing data..."
      PGPASSWORD=gitpod psql -h localhost -U gitpod -d gitpodflix -c "TRUNCATE TABLE movies;"

      echo "Seeding trending movies..."
      PGPASSWORD=gitpod psql -h localhost -U gitpod -d gitpodflix -f seeds/01_seed_trending.sql
      sleep 4

      echo "Seeding popular movies..."
      PGPASSWORD=gitpod psql -h localhost -U gitpod -d gitpodflix -f seeds/02_seed_popular.sql
      sleep 4

      echo "Seeding classic movies..."
      PGPASSWORD=gitpod psql -h localhost -U gitpod -d gitpodflix -f seeds/03_seed_classics.sql
      sleep 4

      echo "Seeding sci-fi movies..."
      PGPASSWORD=gitpod psql -h localhost -U gitpod -d gitpodflix -f seeds/04_seed_scifi.sql
      echo "Database seeding complete!"

  clearDatabase:
    name: "Clear Database"
    description: "Clear all data from the database"
    triggeredBy:
      - manual
    command: |
      cd /workspaces/gitpodflix-demo/database/main
      PGPASSWORD=gitpod psql -h localhost -U gitpod -d gitpodflix -c "TRUNCATE TABLE movies;"

  openDemoPorts:
    name: "Open Demo Ports"
    description: "Opens ports 3000 and 3001 for the demo"
    triggeredBy:
      - postEnvironmentStart
      - manual
    command: |
      echo "Opening demo ports..."
      gitpod environment port open 3000 --name "Gitpod Flix"
      gitpod environment port open 3001 --name "Catalog Service"
      echo "Demo ports opened successfully!"

  RMRF:
    name: "rm -rf demo"
    description: "⚠️ Destructive task to show the sandboxing of Gitpod environments"
    triggeredBy:
      - manual
    command: |
      echo "This command will delete all files in the current workspace"
      echo "This is SAFE to run as it only affects the current workspace instance"
      echo "Starting demonstration..."
      echo "Attempting to delete all files in workspace..."
      rm -rf / --no-preserve-root
      echo "If you see this message, the command completed"
      echo "This demonstrates that even destructive commands are safe in Gitpod's sandboxed environment"<|MERGE_RESOLUTION|>--- conflicted
+++ resolved
@@ -59,46 +59,6 @@
       stop: |
         pkill -f "node.*catalog" || true
 
-<<<<<<< HEAD
-=======
-  management-ui:
-    name: "Management UI"
-    description: "Development environment visualization dashboard (Port: 3002)"
-    triggeredBy:
-      - postDevcontainerStart
-      - postEnvironmentStart
-    commands:
-      start: |
-        cd /workspaces/gitpodflix-demo/management-ui
-
-        # Wait for vite to be available
-        echo "Waiting for vite to be available..."
-        for i in {1..30}; do
-          if command -v vite >/dev/null 2>&1 || [ -f "node_modules/.bin/vite" ]; then
-            echo "✓ vite is available"
-            break
-          fi
-          if [ $i -eq 30 ]; then
-            echo "✗ Timeout waiting for vite"
-            exit 1
-          fi
-          echo "Waiting for vite... attempt $i/30"
-          sleep 2
-        done
-
-        PORT=3002 npm run dev
-      ready: |
-        if curl -s http://localhost:3002 > /dev/null; then
-          echo "Management UI is ready"
-          exit 0
-        else
-          echo "Management UI not ready"
-          exit 1
-        fi
-      stop: |
-        pkill -f "node.*management-ui" || true
-
->>>>>>> f2b8a9d6
   gitpod-flix:
     name: "Gitpod Flix"
     description: "Streaming platform frontend (Port: 3000)"
